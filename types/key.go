/*
Copyright 2020 The MayaData Authors.
Licensed under the Apache License, Version 2.0 (the "License");
you may not use this file except in compliance with the License.
You may obtain a copy of the License at
    https://www.apache.org/licenses/LICENSE-2.0
Unless required by applicable law or agreed to in writing, software
distributed under the License is distributed on an "AS IS" BASIS,
WITHOUT WARRANTIES OR CONDITIONS OF ANY KIND, either express or implied.
See the License for the specific language governing permissions and
limitations under the License.
*/

package types

const (
	// MayaAPIServerNameKey is the name of maya-apiserver deployment
	MayaAPIServerNameKey string = "maya-apiserver"
	// MayaAPIServerServiceNameKey is the name of maya-apiserver service
	MayaAPIServerServiceNameKey string = "maya-apiserver-service"
	// ProvisionerNameKey is the name of openebs provisioner deployment
	ProvisionerNameKey string = "openebs-provisioner"
	// LocalProvisionerNameKey is the name of openebs local pv provisioner deployment
	LocalProvisionerNameKey string = "openebs-localpv-provisioner"
	// NDMNameKey is the name of NDM daemonset
	NDMNameKey string = "openebs-ndm"
	// NDMOperatorNameKey is the name of NDM operator deployment
	NDMOperatorNameKey string = "openebs-ndm-operator"
	// NDMConfigNameKey is the name of NDM configmap
	NDMConfigNameKey string = "openebs-ndm-config"
	// SnapshotOperatorNameKey is the name of snapshot operator deployment
	SnapshotOperatorNameKey string = "openebs-snapshot-operator"
	// AdmissionServerNameKey is the name of admission server deployment
	AdmissionServerNameKey string = "openebs-admission-server"

	// SnapshotControllerContainerKey is one of the container of snapshot operator
	SnapshotControllerContainerKey string = "snapshot-controller"
	// SnapshotProvisionerContainerKey is also one of the container of snapshot operator
	SnapshotProvisionerContainerKey string = "snapshot-provisioner"

	// CSINodeInfoCRDNameKey is the name of the CSINodeInfo CRD.
	CSINodeInfoCRDNameKey string = "csinodeinfos.csi.storage.k8s.io"
	// CSIVolumeCRDNameKey is the name of the CSIVolume CRD.
	CSIVolumeCRDNameKey string = "csivolumes.openebs.io"
	// VolumeSnapshotClassCRDNameKey is the name of the VolumeSnapshotClass CRD.
	VolumeSnapshotClassCRDNameKey string = "volumesnapshotclasses.snapshot.storage.k8s.io"
	// VolumeSnapshotContentCRDNameKey is the name of the VolumeSnapshotContent CRD.
	VolumeSnapshotContentCRDNameKey string = "volumesnapshotcontents.snapshot.storage.k8s.io"
	// VolumeSnapshotCRDNameKey is the name of the VolumeSnapshot CRD.
	VolumeSnapshotCRDNameKey string = "volumesnapshots.snapshot.storage.k8s.io"
	// CStorCSISnapshottterBindingNameKey is the name of the cstor csi snapshotter cluster role binding.
	CStorCSISnapshottterBindingNameKey string = "openebs-cstor-csi-snapshotter-binding"
	// CStorCSISnapshottterRoleNameKey is the name of the cstor csi snapshotter cluster role.
	CStorCSISnapshottterRoleNameKey string = "openebs-cstor-csi-snapshotter-role"
	// CStorCSIControllerSANameKey is the name of the cstor csi controller service account.
	CStorCSIControllerSANameKey string = "openebs-cstor-csi-controller-sa"
	// CStorCSIProvisionerRoleNameKey is the name of the cstor csi provisioner cluster role.
	CStorCSIProvisionerRoleNameKey string = "openebs-cstor-csi-provisioner-role"
	// CStorCSIProvisionerBindingNameKey is the name of the cstor csi provisioner cluster role binding.
	CStorCSIProvisionerBindingNameKey string = "openebs-cstor-csi-provisioner-binding"
	// CStorCSIControllerNameKey is the name of the cstor csi controller statefulset.
	CStorCSIControllerNameKey string = "openebs-cstor-csi-controller"
	// CStorCSIAttacherRoleNameKey is the name of the cstor csi attacher cluster role.
	CStorCSIAttacherRoleNameKey string = "openebs-cstor-csi-attacher-role"
	// CStorCSIAttacherBindingNameKey is the name of the cstor csi attacher cluster role binding.
	CStorCSIAttacherBindingNameKey string = "openebs-cstor-csi-attacher-binding"
	// CStorCSIClusterRegistrarRoleNameKey is the name of the cstor csi cluster registrar cluster role.
	CStorCSIClusterRegistrarRoleNameKey string = "openebs-cstor-csi-cluster-registrar-role"
	// CStorCSIClusterRegistrarBindingNameKey is the name of the cstor csi cluster registrar cluster role binding.
	CStorCSIClusterRegistrarBindingNameKey string = "openebs-cstor-csi-cluster-registrar-binding"
	// CStorCSINodeSANameKey is the name of the cstor csi node service account.
	CStorCSINodeSANameKey string = "openebs-cstor-csi-node-sa"
	// CStorCSIRegistrarRoleNameKey is the name of the cstor csi registrar cluster role.
	CStorCSIRegistrarRoleNameKey string = "openebs-cstor-csi-registrar-role"
	// CStorCSIRegistrarBindingNameKey is the name of the cstor csi registrar cluster role binding.
	CStorCSIRegistrarBindingNameKey string = "openebs-cstor-csi-registrar-binding"
	// CStorCSINodeNameKey is the name of the cstor csi node daemonset.
	CStorCSINodeNameKey string = "openebs-cstor-csi-node"
	// CStorCSIDriverNameKey is the name of the cstor csi csidriver.
	CStorCSIDriverNameKey string = "cstor.csi.openebs.io"

	// KindClusterRole is the k8s kind of cluster role
	KindClusterRole string = "ClusterRole"
	// KindClusterRoleBinding is the k8s kind of cluster role binding
	KindClusterRoleBinding string = "ClusterRoleBinding"
	// KindConfigMap is the k8s kind of configmap
	KindConfigMap string = "ConfigMap"
	// KindDaemonSet is the k8s kind of daemonset
	KindDaemonSet string = "DaemonSet"
	// KindDeployment is the k8s kind of  deployment
	KindDeployment string = "Deployment"
	// KindNamespace is the k8s kind of namespace
	KindNamespace string = "Namespace"
	// KindService is the k8s kind of service
	KindService string = "Service"
	// KindServiceAccount is the k8s kind of service account
	KindServiceAccount string = "ServiceAccount"
	// KindCustomResourceDefinition is the k8s kind of CustomResourceDefinition.
	KindCustomResourceDefinition string = "CustomResourceDefinition"
	// KindStatefulset is the k8s kind of statefulset.
	KindStatefulset string = "StatefulSet"
	// KindCSIDriver is the k8s kind of csidriver.
	KindCSIDriver string = "CSIDriver"

	// MayaAPIServerManifestKey is used to get the manifest of maya-apiserver
	MayaAPIServerManifestKey string = MayaAPIServerNameKey + "_" + KindDeployment
	// MayaAPIServerServiceManifestKey is used to get the manifest of maya-apiserver-service
	MayaAPIServerServiceManifestKey string = MayaAPIServerServiceNameKey + "_" + KindService
	// ProvisionerManifestKey is used to get the manifest of openebs provisioner
	ProvisionerManifestKey string = ProvisionerNameKey + "_" + KindDeployment
	// SnapshotOperatorManifestKey is used to get the manifest of snapshot operator
	SnapshotOperatorManifestKey string = SnapshotOperatorNameKey + "_" + KindDeployment
	// NDMConfigManifestKey is used to get the manifest of NDM configmap
	NDMConfigManifestKey string = NDMConfigNameKey + "_" + KindConfigMap
	// NDMManifestKey is used to get the manifest of NDM
	NDMManifestKey string = NDMNameKey + "_" + KindDaemonSet
	// NDMOperatorManifestKey is used to get the manifest of NDM operator
	NDMOperatorManifestKey string = NDMOperatorNameKey + "_" + KindDeployment
	// LocalProvisionerManifestKey is used to get the manifest of local pv provisioner
	LocalProvisionerManifestKey string = LocalProvisionerNameKey + "_" + KindDeployment
	// AdmissionServerManifestKey is used to get the manifest of admission server
	AdmissionServerManifestKey string = AdmissionServerNameKey + "_" + KindDeployment

	// Below constants are used to get the manifests of cstor csi operator and driver.
	CSINodeInfoCRDManifestKey                  string = CSINodeInfoCRDNameKey + "_" + KindCustomResourceDefinition
	CSIVolumeCRDManifestKey                    string = CSIVolumeCRDNameKey + "_" + KindCustomResourceDefinition
	VolumeSnapshotClassCRDManifestKey          string = VolumeSnapshotClassCRDNameKey + "_" + KindCustomResourceDefinition
	VolumeSnapshotContentCRDManifestKey        string = VolumeSnapshotContentCRDNameKey + "_" + KindCustomResourceDefinition
	VolumeSnapshotCRDManifestKey               string = VolumeSnapshotCRDNameKey + "_" + KindCustomResourceDefinition
	CStorCSISnapshottterBindingManifestKey     string = CStorCSISnapshottterBindingNameKey + "_" + KindClusterRoleBinding
	CStorCSISnapshottterRoleManifestKey        string = CStorCSISnapshottterRoleNameKey + "_" + KindClusterRole
	CStorCSIControllerSAManifestKey            string = CStorCSIControllerSANameKey + "_" + KindServiceAccount
	CStorCSIProvisionerRoleManifestKey         string = CStorCSIProvisionerRoleNameKey + "_" + KindClusterRole
	CStorCSIProvisionerBindingManifestKey      string = CStorCSIProvisionerBindingNameKey + "_" + KindClusterRoleBinding
	CStorCSIControllerManifestKey              string = CStorCSIControllerNameKey + "_" + KindStatefulset
	CStorCSIAttacherRoleManifestKey            string = CStorCSIAttacherRoleNameKey + "_" + KindClusterRole
	CStorCSIAttacherBindingManifestKey         string = CStorCSIAttacherBindingNameKey + "_" + KindClusterRoleBinding
	CStorCSIClusterRegistrarRoleManifestKey    string = CStorCSIClusterRegistrarRoleNameKey + "_" + KindClusterRole
	CStorCSIClusterRegistrarBindingManifestKey string = CStorCSIClusterRegistrarBindingNameKey + "_" + KindClusterRoleBinding
	CStorCSINodeSAManifestKey                  string = CStorCSINodeSANameKey + "_" + KindServiceAccount
	CStorCSIRegistrarRoleManifestKey           string = CStorCSIRegistrarRoleNameKey + "_" + KindClusterRole
	CStorCSIRegistrarBindingManifestKey        string = CStorCSIRegistrarBindingNameKey + "_" + KindClusterRoleBinding
	CStorCSINodeManifestKey                    string = CStorCSINodeNameKey + "_" + KindDaemonSet
	CStorCSIDriverManifestKey                  string = CStorCSIDriverNameKey + "_" + KindCSIDriver

	// CVCOperatorNameKey is the name of cvc-operator deployment.
	CVCOperatorNameKey = "cvc-operator"
	// CSPCOperatorNameKey is the name of cspc-operator deployment.
	CSPCOperatorNameKey = "cspc-operator"
	// CSPCCRDNameKey is the name of CSPC CRD
	CSPCCRDNameKey = "cstorpoolclusters.cstor.openebs.io"

	// CVCOperatorManifestKey is used to get the manifest of CVC operator
	CVCOperatorManifestKey string = CVCOperatorNameKey + "_" + KindDeployment
	// CSPCOperatorManifestKey is used to get the manifest of CSPC operator
	CSPCOperatorManifestKey string = CSPCOperatorNameKey + "_" + KindDeployment
	// CSPCCRDManifestKey is used to get the manifest of CSPC CRD
	CSPCCRDManifestKey string = CSPCCRDNameKey + "_" + KindCustomResourceDefinition

	// OpenEBSVersion150 is the OpenEBS version 1.5.0
	OpenEBSVersion150 string = "1.5.0"
	// OpenEBSVersion160 is the OpenEBS version 1.6.0
	OpenEBSVersion160 string = "1.6.0"
	// OpenEBSVersion170 is the OpenEBS version 1.7.0
	OpenEBSVersion170 string = "1.7.0"
	// OpenEBSVersion180 is the OpenEBS version 1.8.0
	OpenEBSVersion180 string = "1.8.0"
	// OpenEBSVersion190 is the OpenEBS version 1.9.0
	OpenEBSVersion190 string = "1.9.0"

	// OSImageUbuntu1804 is the OS Image value of a Node.
	OSImageUbuntu1804 string = "Ubuntu 18.04"
	// OSImageSLES12 is the OS Image value of a Node.
	OSImageSLES12 string = "SUSE Linux Enterprise Server 12"
	// OSImageSLES15 is the OS Image value of a Node.
	OSImageSLES15 string = "SUSE Linux Enterprise Server 15"

	// NamespaceKubeSystem is the value of kube-system namespace
	NamespaceKubeSystem string = "kube-system"

<<<<<<< HEAD
	// CSISupportedVersion is the k8s version from where csi is supported.
	CSISupportedVersion string = "v1.14.0"
=======
	// OpenEBSMayaOperatorSANameKey is the name of OpenEBS service account.
	OpenEBSMayaOperatorSANameKey string = "openebs-maya-operator"
	// OpenEBSMayaOperatorRoleNameKey is the name of OpenEBS cluster role.
	OpenEBSMayaOperatorRoleNameKey string = "openebs-maya-operator"
	// OpenEBSMayaOperatorBindingNameKey is the name of OpenEBS cluster role binding.
	OpenEBSMayaOperatorBindingNameKey string = "openebs-maya-operator"

	// openebs-upgrade dao specific label, this label will be present across all the
	// OpenEBS components whether created or adopted by openebs-upgrade.

	// OpenEBSUpgradeDAOManagedLabelKey is the key for openebs-upgrade dao managed label
	OpenEBSUpgradeDAOManagedLabelKey string = "openebs-upgrade.dao.mayadata.io/managed"
	// OpenEBSUpgradeDAOManagedLabelValue is the value for openebs-upgrade dao managed label
	OpenEBSUpgradeDAOManagedLabelValue string = "true"

	// OpenEBSComponentGroupLabelKey is the label key which helps in identifying
	// a particular group of OpenEBS components i.e., the component-type value for
	// CSI related cluster roles can still be "cluster-role" but the value for
	// component-group can be "csi" which will help in identifying all the
	// OpenEBS related cluster roles as well as cluster roles specific to CSI also.
	OpenEBSComponentGroupLabelKey string = "openebs-upgrade.dao.mayadata.io/component-group"
	// OpenEBSComponentSubGroupLabelKey is the label key which helps in identifying
	// a particular subgroup of OpenEBS components i.e., the value for
	// component-group for NDM components can be "ndm" which will help in identifying all the
	// OpenEBS NDM related components, but it will have a component-subgroup too like
	// operator or daemon which will tell that this particular NDM components is an operator or
	// NDM daemon or something else.
	OpenEBSComponentSubGroupLabelKey string = "openebs-upgrade.dao.mayadata.io/component-subgroup"
	// OpenEBSComponentNameLabelKey is the label key which helps in
	// identifying a particular OpenEBS component i.e., openebs-ndm will be the label value
	// for ndm daemonset while openebs-ndm-operator will be the value for NDM operator.
	OpenEBSComponentNameLabelKey string = "openebs-upgrade.dao.mayadata.io/component-name"

	// OpenEBSSAComponentNameLabelValue is the value of the component-name label
	// of OpenEBS service account.
	OpenEBSSAComponentNameLabelValue string = "openebs-maya-operator"
	// CStorCSICtrlSAComponentNameLabelValue is the value of the component-name label
	// of OpenEBS CStor CSI controller service account.
	CStorCSICtrlSAComponentNameLabelValue string = "cstor-csi-controller"
	// CStorCSINodeSAComponentNameLabelValue is the value of the component-name label
	// of OpenEBS CStor CSI node service account.
	CStorCSINodeSAComponentNameLabelValue string = "cstor-csi-node"

	// CSIComponentGroupLabelValue is the value of the component-group label
	// of CSI components.
	CSIComponentGroupLabelValue string = "csi"
	// OpenEBSCStorCSIComponentGroupLabelValue is the value of the component-group label
	// of CSI components.
	OpenEBSCStorCSIComponentGroupLabelValue string = "cstor-csi"
	// OpenEBSRoleComponentNameLabelValue is the value of the component-name label
	// of OpenEBS cluster role.
	OpenEBSRoleComponentNameLabelValue string = "openebs-maya-operator"

	// OpenEBSRoleBindingComponentNameLabelValue is the value of the component-name label
	// of OpenEBS cluster role.
	OpenEBSRoleBindingComponentNameLabelValue string = "openebs-maya-operator"

	// OpenEBSMayaAPIServerComponentGroupLabelValue is the value of the component-group label
	// of OpenEBS apiservers.
	OpenEBSMayaAPIServerComponentGroupLabelValue string = "maya-apiserver"
	// OpenEBSProvisionerComponentGroupLabelValue is the value of the component-group label
	// of OpenEBS provisioner.
	OpenEBSProvisionerComponentGroupLabelValue string = "openebs-provisioner"
	// OpenEBSOperatorComponentSubGroupLabelValue is the value of the component-subgroup label
	// of OpenEBS operators.
	OpenEBSOperatorComponentSubGroupLabelValue string = "operator"
	// OpenEBSDaemonComponentSubGroupLabelValue is the value of the component-subgroup label
	// of OpenEBS daemons.
	OpenEBSDaemonComponentSubGroupLabelValue string = "daemon"
	// OpenEBSAdmissionServerComponentGroupLabelValue is the value of the component-group label
	// of OpenEBS admission server.
	OpenEBSAdmissionServerComponentGroupLabelValue string = "admission-server"
	// OpenEBSNDMComponentGroupLabelValue is the value of the component-group label
	// of NDM components.
	OpenEBSNDMComponentGroupLabelValue string = "ndm"
	// CSPCComponentGroupLabelValue is the value of the component-group label
	// of CSPC components.
	CSPCComponentGroupLabelValue string = "cspc"
	// CVCComponentGroupLabelValue is the value of the component-group label
	// of CVC components.
	CVCComponentGroupLabelValue string = "cvc"
>>>>>>> 4515e960
)<|MERGE_RESOLUTION|>--- conflicted
+++ resolved
@@ -178,10 +178,9 @@
 	// NamespaceKubeSystem is the value of kube-system namespace
 	NamespaceKubeSystem string = "kube-system"
 
-<<<<<<< HEAD
 	// CSISupportedVersion is the k8s version from where csi is supported.
 	CSISupportedVersion string = "v1.14.0"
-=======
+  
 	// OpenEBSMayaOperatorSANameKey is the name of OpenEBS service account.
 	OpenEBSMayaOperatorSANameKey string = "openebs-maya-operator"
 	// OpenEBSMayaOperatorRoleNameKey is the name of OpenEBS cluster role.
@@ -263,5 +262,4 @@
 	// CVCComponentGroupLabelValue is the value of the component-group label
 	// of CVC components.
 	CVCComponentGroupLabelValue string = "cvc"
->>>>>>> 4515e960
 )